<<<<<<< HEAD
__license__ = """
Copyright 2012 DISQUS

Licensed under the Apache License, Version 2.0 (the "License");
you may not use this file except in compliance with the License.
You may obtain a copy of the License at

    http://www.apache.org/licenses/LICENSE-2.0

Unless required by applicable law or agreed to in writing, software
distributed under the License is distributed on an "AS IS" BASIS,
WITHOUT WARRANTIES OR CONDITIONS OF ANY KIND, either express or implied.
See the License for the specific language governing permissions and
limitations under the License.
"""

from samsa.consumer.consumer import Consumer
=======
from samsa.consumer.consumer import Consumer

Consumer  # Skip pyflakes unused import warnings
>>>>>>> 9a625c5d
<|MERGE_RESOLUTION|>--- conflicted
+++ resolved
@@ -1,4 +1,3 @@
-<<<<<<< HEAD
 __license__ = """
 Copyright 2012 DISQUS
 
@@ -16,8 +15,5 @@
 """
 
 from samsa.consumer.consumer import Consumer
-=======
-from samsa.consumer.consumer import Consumer
 
-Consumer  # Skip pyflakes unused import warnings
->>>>>>> 9a625c5d
+Consumer  # Skip pyflakes unused import warnings