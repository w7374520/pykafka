__license__ = """
Copyright 2012 DISQUS

Licensed under the Apache License, Version 2.0 (the "License");
you may not use this file except in compliance with the License.
You may obtain a copy of the License at

    http://www.apache.org/licenses/LICENSE-2.0

Unless required by applicable law or agreed to in writing, software
distributed under the License is distributed on an "AS IS" BASIS,
WITHOUT WARRANTIES OR CONDITIONS OF ANY KIND, either express or implied.
See the License for the specific language governing permissions and
limitations under the License.
"""

import logging
import itertools
import random
import socket
import time

from kazoo.recipe.watchers import ChildrenWatch
from kazoo.exceptions import NoNodeException
from uuid import uuid4

from samsa.config import ConsumerConfig
from samsa.consumer.partitions import PartitionOwnerRegistry
from samsa.exceptions import (SamsaException, NoAvailablePartitionsError,
                              PartitionOwnedError, ImproperlyConfiguredError)

logger = logging.getLogger(__name__)


class Consumer(object):
    """Primary API for consuming kazoo messages as a group.
    """

    def __init__(self, cluster, topic, group):
        """
        :param cluster:
        :type cluster: :class:`samsa.cluster.Cluster`.
        :param topic: The topic to consume messages from.
        :type topic: :class:`samsa.topics.Topic`.
        :param group: The consumer group to join.
        :type group: str.

        """
        self.config = ConsumerConfig().build()
        self.cluster = cluster
        self.topic = topic
        self.group = group
        self.id = "%s:%s" % (socket.gethostname(), uuid4())

        self.id_path = '/consumers/%s/ids' % self.group

        self.partition_owner_registry = PartitionOwnerRegistry(
            self, cluster, topic, group)
        self.partitions = self.partition_owner_registry.get()

<<<<<<< HEAD
        self._add_self()
        self._rebalance()

    def _add_self(self):
        """Add this consumer to the zookeeper participants.

        Ensures we don't add more participants than partitions
        """
        for i in xrange(self.config['consumer_retries_max'] or 1):
            time.sleep(i**2) # first run is 0, ensures we sleep before retry

            participants = self._get_others()
            if len(self.topic.partitions) > len(participants):
                break # some room to spare
            else:
                logger.debug("More consumers than partitions. "
                             "Waiting %is to retry" % (i+1) ** 2)
        else:
            raise NoAvailablePartitionsError("Couldn't acquire partition. "
                                             "More consumers than partitions.")

        path = '%s/%s' % (self.id_path, self.id)
        self.cluster.zookeeper.create(
            path, self.topic.name, ephemeral=True, makepath=True)

    def _get_others(self, watch=None):
        """Get a the other consumers of this topic"""
        zk = self.cluster.zookeeper
        try:
            consumer_ids = zk.get_children(self.id_path, watch=watch)
        except NoNodeException:
            logger.debug("Consumer group doesn't exist. No participants to find")
            return []

        participants = []
        for id_ in consumer_ids:
            try:
                topic, stat = zk.get("%s/%s" % (self.id_path, id_))
                if topic == self.topic.name:
                    participants.append(id_)
            except NoNodeException:
                pass # disappeared between ``get_children`` and ``get``
        participants.sort()
        return participants

    def _decide_partitions(self, participants):
        """Use consumers and partitions to determined owned partitions

        Give a set of subscribed consumers, every individual consumer should
        be able to figure out the same distribution of available partitions.

        It's very, very important this gives the same result on all machines,
        so things like participant and partition lists are always sorted.

        The algorithm is to distribute blocks of partitions based on
        how many participants there are. If there are partitions remaining,
        the last R participants get one extra, where R is the remainder.
        """
        # Freeze and sort partitions so we always have the same results
        p_to_str = lambda p: '-'.join(
            [p.topic.name, str(p.broker.id), str(p.number)]
=======
        # register ourselves with zookeeper
        consumer_path = '%s/%s' % (self.id_path, self.id)
        self.cluster.zookeeper.create(
            consumer_path, self.topic.name, ephemeral=True, makepath=True
>>>>>>> 44541ab0
        )
        all_partitions = list(self.topic.partitions)
        all_partitions.sort(key=p_to_str)

        # get start point, # of partitions, and remainder
        idx = participants.index(self.id)
        parts_per_consumer = len(all_partitions) / len(participants)
        remainder_ppc = len(all_partitions) % len(participants)

        start = parts_per_consumer * idx + min(idx, remainder_ppc)
        num_parts = parts_per_consumer + (0 if (idx + 1 > remainder_ppc) else 1)

        # assign partitions from i*N to (i+1)*N - 1 to consumer Ci
        new_partitions = itertools.islice(
            all_partitions,
            start,
            start + num_parts
        )
        new_partitions = set(new_partitions)
        logger.debug(
            'Rebalancing to %s based on %i participants %s and partitions %s',
            [p_to_str(p) for p in new_partitions],
            len(participants), str(participants),
            [p_to_str(p) for p in all_partitions]
        )
        return new_partitions


<<<<<<< HEAD

    def _rebalance(self, event=None):
        """Joins a consumer group and claims partitions.

        """
        logger.info('Rebalancing consumer %s for topic %s.' % (
            self.id, self.topic.name)
        )

        zk = self.cluster.zookeeper
=======
>>>>>>> 44541ab0
        broker_path = '/brokers/ids'
        try:
            # Notified when broker membership changes.
            self._broker_watcher = ChildrenWatch(
                self.cluster.zookeeper, broker_path,
                self._brokers_changed
            )
        except NoNodeException:
            raise ImproperlyConfiguredError(
                'The broker_path "%s" does not exist in your '
                'ZooKeeper cluster -- is your Kafka cluster running?'
                % broker_path)

<<<<<<< HEAD
        # stop reading until post-rebalance
=======
    def _brokers_changed(self, brokers):
        # Notified when new consumers join our group.
        self._consumer_watcher = ChildrenWatch(
            self.cluster.zookeeper, self.id_path,
            self._rebalance
        )

    def _rebalance(self, consumer_ids):
        """Joins a consumer group and claims partitions.

        """
        logger.info('Rebalancing consumer %s for topic %s.' % (
            self.id, self.topic.name)
        )

        participants = []
        for id_ in consumer_ids:
            topic, stat = self.cluster.zookeeper.get(
                "%s/%s" % (self.id_path, id_)
            )
            if topic == self.topic.name:
                participants.append(id_)
        # 5.
        participants.sort()

        # 6.
        i = participants.index(self.id)
        parts_per_consumer = len(self.topic.partitions) / len(participants)
        remainder_ppc = len(self.topic.partitions) % len(participants)

        start = parts_per_consumer * i + min(i, remainder_ppc)
        num_parts = parts_per_consumer + (0 if (i + 1 > remainder_ppc) else 1)

        # 7. assign partitions from i*N to (i+1)*N - 1 to consumer Ci
        new_partitions = itertools.islice(
            self.topic.partitions,
            start,
            start + num_parts
        )

        new_partitions = set(new_partitions)

>>>>>>> 44541ab0
        self.stop_partitions()

        for i in xrange(self.config['rebalance_retries_max'] or 1):
            if i > 0:
                logger.debug("Retrying in %is" % ((i+1) ** 2))
                time.sleep(i ** 2)

            # Find owned partitions and remove old ones. Always
            # re-decide ownership after waiting since new consumers
            # may have joined while sleeping
            participants = self._get_others(watch=self._rebalance)
            new_partitions = self._decide_partitions(participants)
            self.partition_owner_registry.remove(
                self.partitions - new_partitions
            )

            try:
                self.partition_owner_registry.add(
                    new_partitions - self.partitions
                )
                break
            except PartitionOwnedError, e:
                logger.debug("Someone still owns partition %s.", e)
                continue
        else:
            raise SamsaException("Couldn't acquire partitions.")

    def __iter__(self):
        """Iterate over available messages. Does not return.

        """
        while True:
            msg = self.next_message(self.config['consumer_timeout'])
            if not msg:
                time.sleep(1)
            else:
                yield msg

    def next_message(self, timeout=None):
        """Get the next message from one of the partitions.

        """
        if len(self.partitions) == 0:
            log.info('No partitions to read from. Rebalance ongoing?')
            return None
        return random.sample(self.partitions, 1)[0].next_message(timeout)

    def commit_offsets(self):
        """Commit the offsets of all messages consumed so far.

        """
        partitions = list(self.partitions) # freeze in case of rebalance
        for partition in partitions:
            partition.commit_offset()

    def stop_partitions(self):
        """Stop partitions from fetching more threads.

        """
        self.commit_offsets()
        partitions = list(self.partitions) # freeze in case of rebalance
        for partition in partitions:
            partition.stop()

    def empty(self):
        return all([p.empty() for p in self.partitions])<|MERGE_RESOLUTION|>--- conflicted
+++ resolved
@@ -58,9 +58,7 @@
             self, cluster, topic, group)
         self.partitions = self.partition_owner_registry.get()
 
-<<<<<<< HEAD
         self._add_self()
-        self._rebalance()
 
     def _add_self(self):
         """Add this consumer to the zookeeper participants.
@@ -70,7 +68,7 @@
         for i in xrange(self.config['consumer_retries_max'] or 1):
             time.sleep(i**2) # first run is 0, ensures we sleep before retry
 
-            participants = self._get_others()
+            participants = self._get_participants()
             if len(self.topic.partitions) > len(participants):
                 break # some room to spare
             else:
@@ -84,14 +82,41 @@
         self.cluster.zookeeper.create(
             path, self.topic.name, ephemeral=True, makepath=True)
 
-    def _get_others(self, watch=None):
-        """Get a the other consumers of this topic"""
+        broker_path = '/brokers/ids'
+        try:
+            # Notifies when broker membership changes.
+            self._broker_watcher = ChildrenWatch(
+                self.cluster.zookeeper, broker_path,
+                self._brokers_changed
+            )
+        except NoNodeException:
+            raise ImproperlyConfiguredError(
+                'The broker_path "%s" does not exist in your '
+                'ZooKeeper cluster -- is your Kafka cluster running?'
+                % broker_path)
+
+
+    def _brokers_changed(self, brokers):
+        # Notified when new consumers join our group.
+        self._consumer_watcher = ChildrenWatch(
+            self.cluster.zookeeper, self.id_path,
+            self._rebalance
+        )
+
+
+    def _get_participants(self, consumer_ids=None):
+        """Get a the other consumers of this topic
+
+        :param consumer_ids: List of consumer_ids (from ChildrenWatch)
+        """
         zk = self.cluster.zookeeper
-        try:
-            consumer_ids = zk.get_children(self.id_path, watch=watch)
-        except NoNodeException:
-            logger.debug("Consumer group doesn't exist. No participants to find")
-            return []
+        if not consumer_ids:
+            try:
+                consumer_ids = zk.get_children(self.id_path)
+            except NoNodeException:
+                logger.debug("Consumer group doesn't exist. "
+                             "No participants to find")
+                return []
 
         participants = []
         for id_ in consumer_ids:
@@ -104,6 +129,7 @@
         participants.sort()
         return participants
 
+
     def _decide_partitions(self, participants):
         """Use consumers and partitions to determined owned partitions
 
@@ -120,12 +146,6 @@
         # Freeze and sort partitions so we always have the same results
         p_to_str = lambda p: '-'.join(
             [p.topic.name, str(p.broker.id), str(p.number)]
-=======
-        # register ourselves with zookeeper
-        consumer_path = '%s/%s' % (self.id_path, self.id)
-        self.cluster.zookeeper.create(
-            consumer_path, self.topic.name, ephemeral=True, makepath=True
->>>>>>> 44541ab0
         )
         all_partitions = list(self.topic.partitions)
         all_partitions.sort(key=p_to_str)
@@ -154,9 +174,8 @@
         return new_partitions
 
 
-<<<<<<< HEAD
-
-    def _rebalance(self, event=None):
+
+    def _rebalance(self, consumer_ids):
         """Joins a consumer group and claims partitions.
 
         """
@@ -164,80 +183,21 @@
             self.id, self.topic.name)
         )
 
-        zk = self.cluster.zookeeper
-=======
->>>>>>> 44541ab0
-        broker_path = '/brokers/ids'
-        try:
-            # Notified when broker membership changes.
-            self._broker_watcher = ChildrenWatch(
-                self.cluster.zookeeper, broker_path,
-                self._brokers_changed
-            )
-        except NoNodeException:
-            raise ImproperlyConfiguredError(
-                'The broker_path "%s" does not exist in your '
-                'ZooKeeper cluster -- is your Kafka cluster running?'
-                % broker_path)
-
-<<<<<<< HEAD
         # stop reading until post-rebalance
-=======
-    def _brokers_changed(self, brokers):
-        # Notified when new consumers join our group.
-        self._consumer_watcher = ChildrenWatch(
-            self.cluster.zookeeper, self.id_path,
-            self._rebalance
-        )
-
-    def _rebalance(self, consumer_ids):
-        """Joins a consumer group and claims partitions.
-
-        """
-        logger.info('Rebalancing consumer %s for topic %s.' % (
-            self.id, self.topic.name)
-        )
-
-        participants = []
-        for id_ in consumer_ids:
-            topic, stat = self.cluster.zookeeper.get(
-                "%s/%s" % (self.id_path, id_)
-            )
-            if topic == self.topic.name:
-                participants.append(id_)
-        # 5.
-        participants.sort()
-
-        # 6.
-        i = participants.index(self.id)
-        parts_per_consumer = len(self.topic.partitions) / len(participants)
-        remainder_ppc = len(self.topic.partitions) % len(participants)
-
-        start = parts_per_consumer * i + min(i, remainder_ppc)
-        num_parts = parts_per_consumer + (0 if (i + 1 > remainder_ppc) else 1)
-
-        # 7. assign partitions from i*N to (i+1)*N - 1 to consumer Ci
-        new_partitions = itertools.islice(
-            self.topic.partitions,
-            start,
-            start + num_parts
-        )
-
-        new_partitions = set(new_partitions)
-
->>>>>>> 44541ab0
         self.stop_partitions()
+
+        participants = self._get_participants(consumer_ids=consumer_ids)
+        new_partitions = self._decide_partitions(participants)
 
         for i in xrange(self.config['rebalance_retries_max'] or 1):
             if i > 0:
                 logger.debug("Retrying in %is" % ((i+1) ** 2))
                 time.sleep(i ** 2)
-
-            # Find owned partitions and remove old ones. Always
-            # re-decide ownership after waiting since new consumers
-            # may have joined while sleeping
-            participants = self._get_others(watch=self._rebalance)
-            new_partitions = self._decide_partitions(participants)
+                # Make sure nothing's changed while we waited
+                participants = self._get_participants()
+                new_partitions = self._decide_partitions(participants)
+
+            # Remove old partitions and acquire new ones.
             self.partition_owner_registry.remove(
                 self.partitions - new_partitions
             )
